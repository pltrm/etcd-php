--- conflicted
+++ resolved
@@ -14,14 +14,10 @@
     "require": {
         "php": ">=5.3.0",
         "symfony/console": "~2.4",
-<<<<<<< HEAD
         "guzzle/guzzle": "~3.8"
-=======
-        "guzzle/guzzle": "~3.8.1"
     },
     "require-dev": {
         "phpunit/phpunit": "3.7.*"
->>>>>>> bb8e627c
     },
     "autoload": {
         "psr-0": {
